--- conflicted
+++ resolved
@@ -1,11 +1,7 @@
 import dataclasses
 import logging
 import os
-<<<<<<< HEAD
-import warnings
 import tvm_ffi
-=======
->>>>>>> 7442e5ae
 from contextlib import nullcontext
 from pathlib import Path
 from typing import List, Optional, Sequence, Union
