/*
 * Licensed under the Apache License, Version 2.0 (the "License");
 * you may not use this file except in compliance with the License.
 * You may obtain a copy of the License at
 *
 *     http://www.apache.org/licenses/LICENSE-2.0
 *
 * Unless required by applicable law or agreed to in writing, software
 * distributed under the License is distributed on an "AS IS" BASIS,
 * WITHOUT WARRANTIES OR CONDITIONS OF ANY KIND, either express or implied.
 * See the License for the specific language governing permissions and
 * limitations under the License.
 */
#include <cuda_runtime.h>
#include <flashinfer/exception.h>
#include <nvrtc.h>

#include <algorithm>
#include <cmath>
#include <iostream>
#include <vector>

#include "flashinfer/trtllm/batched_gemm/trtllmGen_bmm_export/GemmGatedActOptions.h"
#include "flashinfer/trtllm/batched_gemm/trtllmGen_bmm_export/trtllm/gen/DtypeDecl.h"
#include "flashinfer/trtllm/fused_moe/DevKernel.h"
#include "flashinfer/trtllm/fused_moe/RoutingKernel.h"
#include "flashinfer/trtllm/fused_moe/runner.h"
#include "nv_internal/tensorrt_llm/kernels/quantization.h"
#include "nv_internal/tensorrt_llm/thop/utils.h"
#include "tvm_ffi_utils.h"

namespace flashinfer {

namespace btg = batchedGemm::trtllm::gen;
using tensorrt_llm::kernels::trtllmgen_moe::MoE::GatedActType;
using tensorrt_llm::kernels::trtllmgen_moe::Routing::RoutingMethodType;
using tvm::ffi::Array;
using tvm::ffi::Optional;

void trtllm_fp8_per_tensor_scale_moe_launcher(
    TensorView routing_logits, Optional<TensorView> routing_bias, TensorView hidden_states,
    TensorView gemm1_weights, TensorView output1_scales_scalar,
    TensorView output1_scales_gate_scalar, TensorView gemm2_weights,
    TensorView output2_scales_scalar, TensorView output, int64_t const num_experts,
    int64_t const top_k, int64_t const n_group, int64_t const topk_group,
    int64_t const intermediate_size, int64_t const local_expert_offset,
    int64_t const local_num_experts, double const routed_scaling_factor,
    bool const use_routing_scales_on_input, int64_t const tile_tokens_dim,
    int64_t const routing_method_type, bool enable_pdl) {
  static const std::tuple<int, int> device_props = [hidden_states] {
    int major, minor;
    cudaDeviceGetAttribute(&major, cudaDevAttrComputeCapabilityMajor,
                           hidden_states.device().device_id);
    cudaDeviceGetAttribute(&minor, cudaDevAttrComputeCapabilityMinor,
                           hidden_states.device().device_id);
    return std::make_tuple(major, minor);
  }();

  TVM_FFI_ICHECK_EQ(std::get<0>(device_props), 10)
      << "This kernel requires 10.x architecture. Current device has SM "
      << std::get<0>(device_props) << std::get<1>(device_props);

  if (use_routing_scales_on_input) {
    TVM_FFI_ICHECK_EQ(routing_logits.dtype(), dl_bfloat16) << "routing_logits must be bfloat16.";
  } else {
    TVM_FFI_ICHECK_EQ(routing_logits.dtype(), dl_float32) << "routing_logits must be float.";
  }
  TVM_FFI_ICHECK_EQ(routing_logits.ndim(), 2) << "routing_logits must be 2D.";
  TVM_FFI_ICHECK_EQ(routing_logits.size(1), num_experts) << "routing_logits has incorrect shape.";
  if (routing_bias.has_value()) {
<<<<<<< HEAD
    TVM_FFI_ICHECK_EQ(routing_bias.value().dtype(), dl_bfloat16)
        << "routing_bias must be bfloat16.";
    TVM_FFI_ICHECK_EQ(routing_bias.value().ndim(), 1) << "routing_bias must be 1D.";
    TVM_FFI_ICHECK_EQ(routing_bias.value().size(0), num_experts)
=======
    TVM_FFI_ICHECK(routing_bias.value()->dtype == dl_bfloat16 ||
                   routing_bias.value()->dtype == dl_float32)
        << "routing_bias must be bfloat16 or float.";
    TVM_FFI_ICHECK_EQ(routing_bias.value()->ndim, 1) << "routing_bias must be 1D.";
    TVM_FFI_ICHECK_EQ(routing_bias.value()->shape[0], num_experts)
>>>>>>> c3f2596c
        << "routing_bias has incorrect shape.";
  }

  if (n_group <= 0 || topk_group <= 0) {
    TVM_FFI_ICHECK_EQ(top_k, 1) << "Current routing kernel (no groups) only supports top_k=1.";
  } else {
    TVM_FFI_ICHECK_LE(top_k, 8) << "Current routing kernel (with groups) only supports top_k<=8.";
    TVM_FFI_ICHECK_LE(topk_group, 4)
        << "Current routing kernel (with groups) only supports topk_group<=4.";
    TVM_FFI_ICHECK_LE(topk_group, n_group) << "n_group must not be smaller than topk_group.";
    TVM_FFI_ICHECK_EQ(num_experts % n_group, 0) << "num_experts must be divisible by n_group";
    // This check ensures we have enough experts in the selected groups to handle the top_k routing
    TVM_FFI_ICHECK_LT(top_k, (topk_group * num_experts / n_group))
        << "top_k must be less than total number of experts in selected groups";
  }
  TVM_FFI_ICHECK_EQ(num_experts % 4, 0)
      << "Routing kernel expects that num_experts must be divisible by 4";
  TVM_FFI_ICHECK_GT(num_experts, top_k) << "num_experts must be greater than top_k";
  TVM_FFI_ICHECK_LE(local_num_experts + local_expert_offset, num_experts)
      << "num_experts must be greater or equal to local_num_experts + local_expert_offset";

  tensorrt_llm::kernels::trtllmgen_moe::MoE::MoERunnerArgs args;
  tensorrt_llm::kernels::trtllmgen_moe::MoE::MoEWorkspace workspace;

  // Convert PyTorch dtype to TensorRT-LLM dtype
  auto dtype = hidden_states.dtype();
  if (dtype == dl_float16) {
    args.mDtypeElt = btg::Dtype::Fp16;
  } else if (dtype == dl_bfloat16) {
    args.mDtypeElt = btg::Dtype::Bfloat16;
  } else if (dtype == dl_float8_e4m3fn) {
    args.mDtypeElt = btg::Dtype::E4m3;
  } else {
    TVM_FFI_LOG_AND_THROW(NotImplementedError) << "Unsupported input dtype for MoE.";
  }

  args.routing_logits = routing_logits.data_ptr();
  auto const routing_bias_dtype =
<<<<<<< HEAD
      routing_bias.has_value() ? routing_bias.value().dtype() : dl_bfloat16;
  args.routing_bias = routing_bias.has_value() ? routing_bias.value().data_ptr() : nullptr;
  args.hidden_states = hidden_states.data_ptr();
  args.gemm1_weights = gemm1_weights.data_ptr();
  args.output1_scales_scalar = static_cast<float*>(output1_scales_scalar.data_ptr());
  args.output1_scales_gate_scalar = static_cast<float*>(output1_scales_gate_scalar.data_ptr());
  args.gemm2_weights = gemm2_weights.data_ptr();
  args.output2_scales_scalar = static_cast<float*>(output2_scales_scalar.data_ptr());
  args.num_tokens = hidden_states.size(0);
=======
      routing_bias.has_value() ? routing_bias.value()->dtype : dl_bfloat16;
  auto btg_routing_bias_dtype = btg::Dtype::Fp32;
  if (routing_bias_dtype == dl_bfloat16) {
    btg_routing_bias_dtype = btg::Dtype::Bfloat16;
  }
  args.routing_bias = routing_bias.has_value() ? routing_bias.value()->data : nullptr;
  args.hidden_states = hidden_states->data;
  args.gemm1_weights = gemm1_weights->data;
  args.output1_scales_scalar = static_cast<float*>(output1_scales_scalar->data);
  args.output1_scales_gate_scalar = static_cast<float*>(output1_scales_gate_scalar->data);
  args.gemm2_weights = gemm2_weights->data;
  args.output2_scales_scalar = static_cast<float*>(output2_scales_scalar->data);
  args.num_tokens = hidden_states->shape[0];
>>>>>>> c3f2596c
  args.num_experts = num_experts;
  args.hidden_size = hidden_states.size(1);
  args.hidden_size_output = args.hidden_size;
  args.top_k = top_k;
  args.n_group = n_group;
  args.topk_group = topk_group;
  args.local_expert_offset = local_expert_offset;
  args.local_num_experts = local_num_experts;
  args.routed_scaling_factor = routed_scaling_factor;
  args.intermediate_size = intermediate_size;
  args.mUseRoutingScalesOnInput = use_routing_scales_on_input;

  // allocate workspace for routing kernel
  Tensor num_tokens_per_expert = alloc_tensor({num_experts}, dl_int32, routing_logits.device());
  int32_t max_num_padded_tokens =
      tensorrt_llm::kernels::trtllmgen_moe::Routing::getMaxPermutedPaddedCount(
          args.num_tokens, top_k, num_experts, tile_tokens_dim);
  Tensor total_num_padded_tokens = alloc_tensor({1}, dl_int32, routing_logits.device());
  Tensor expanded_idx_to_permuted_idx =
      alloc_tensor({args.num_tokens * args.top_k}, dl_int32, routing_logits.device());
  Tensor permuted_idx_to_token_idx =
      alloc_tensor({max_num_padded_tokens}, dl_int32, routing_logits.device());
  Tensor expert_weights =
<<<<<<< HEAD
      alloc_tensor({args.num_tokens, args.top_k}, routing_bias_dtype, routing_logits.device());
=======
      alloc_tensor({args.num_tokens, args.top_k}, dl_bfloat16, routing_logits->device);
>>>>>>> c3f2596c
  Tensor expert_indexes =
      alloc_tensor({args.num_tokens, args.top_k}, dl_int32, routing_logits.device());
  Tensor expert_count_histogram = alloc_tensor(
      {2 * 256},
      dl_int32,  // 256 is the max number of threads per block and max number of experts
      routing_logits.device());

  // allocate workspace for activation/gemm/finalize kernels
  // Tensor gemm1_output = alloc_tensor({max_num_padded_tokens, 2 * intermediate_size},
  //                                    dl_float8_e4m3fn, hidden_states.device());
  // Tensor activation_output = alloc_tensor({max_num_padded_tokens, intermediate_size},
  //                                         dl_float8_e4m3fn, hidden_states.device());
  Tensor gemm1_output = alloc_tensor({max_num_padded_tokens, 2 * intermediate_size}, dl_uint8,
                                     hidden_states.device());
  Tensor gemm1_output_scale = alloc_tensor({2 * intermediate_size / 128, max_num_padded_tokens},
                                           dl_float32, hidden_states.device());
  Tensor activation_output =
      alloc_tensor({max_num_padded_tokens, intermediate_size}, dl_uint8, hidden_states.device());
  Tensor activation_output_scale = alloc_tensor({intermediate_size / 128, max_num_padded_tokens},
                                                dl_float32, hidden_states.device());
  Tensor gemm2_output =
      alloc_tensor({max_num_padded_tokens, args.hidden_size}, dl_bfloat16, hidden_states.device());

  int32_t max_num_ctas = tensorrt_llm::kernels::trtllmgen_moe::Routing::getMaxNumCtasInBatchDim(
      args.num_tokens, args.top_k, args.num_experts, tile_tokens_dim);
  Tensor cta_idx_xy_to_batch_idx = alloc_tensor({max_num_ctas}, dl_int32, routing_logits.device());
  Tensor cta_idx_xy_to_mn_limit = alloc_tensor({max_num_ctas}, dl_int32, routing_logits.device());
  Tensor num_non_exiting_ctas = alloc_tensor({1}, dl_int32, routing_logits.device());

  tensorrt_llm::kernels::trtllmgen_moe::Routing::Runner routing_runner(tile_tokens_dim);
<<<<<<< HEAD
  cudaStream_t stream = get_stream(routing_logits.device());
  routing_runner.run(routing_logits.data_ptr(), args.routing_bias, args.num_tokens,
                     args.num_experts, args.top_k, args.n_group, args.topk_group,
                     args.local_expert_offset, args.local_num_experts, args.routed_scaling_factor,
                     static_cast<int*>(expert_indexes.data_ptr()),
                     static_cast<int*>(expert_count_histogram.data_ptr()),
                     static_cast<int*>(total_num_padded_tokens.data_ptr()),
                     static_cast<int*>(expanded_idx_to_permuted_idx.data_ptr()),
                     nullptr /*static_cast<int*>(permuted_idx_to_expanded_idx.data_ptr())*/,
                     static_cast<int*>(permuted_idx_to_token_idx.data_ptr()),
                     expert_weights.data_ptr(), static_cast<int*>(num_tokens_per_expert.data_ptr()),
                     static_cast<int*>(cta_idx_xy_to_batch_idx.data_ptr()),
                     static_cast<int*>(cta_idx_xy_to_mn_limit.data_ptr()),
                     static_cast<int*>(num_non_exiting_ctas.data_ptr()), args.mDtypeElt,
                     use_routing_scales_on_input, false /* use_deep_seek_fp8 */,
                     static_cast<RoutingMethodType>(routing_method_type), stream);
=======
  cudaStream_t stream = get_stream(routing_logits->device);
  routing_runner.run(
      routing_logits->data, args.routing_bias, args.num_tokens, args.num_experts, args.top_k,
      args.n_group, args.topk_group, args.local_expert_offset, args.local_num_experts,
      args.routed_scaling_factor, static_cast<int*>(expert_indexes->data),
      static_cast<int*>(expert_count_histogram->data),
      static_cast<int*>(total_num_padded_tokens->data),
      static_cast<int*>(expanded_idx_to_permuted_idx->data),
      nullptr /*static_cast<int*>(permuted_idx_to_expanded_idx->data)*/,
      static_cast<int*>(permuted_idx_to_token_idx->data), expert_weights->data,
      static_cast<int*>(num_tokens_per_expert->data),
      static_cast<int*>(cta_idx_xy_to_batch_idx->data),
      static_cast<int*>(cta_idx_xy_to_mn_limit->data),
      static_cast<int*>(num_non_exiting_ctas->data), args.mDtypeElt, btg_routing_bias_dtype,
      use_routing_scales_on_input, false /* use_deep_seek_fp8 */,
      static_cast<RoutingMethodType>(routing_method_type), stream);
>>>>>>> c3f2596c

  // MoE kernel except routing
  TVM_FFI_ICHECK_EQ(hidden_states.dtype(), dl_float8_e4m3fn) << "hidden_states must be fp8.";
  TVM_FFI_ICHECK_EQ(gemm1_weights.dtype(), dl_float8_e4m3fn) << "gemm1_weights must be fp8.";
  TVM_FFI_ICHECK_EQ(gemm1_weights.ndim(), 3) << "gemm1_weights must be 3D.";
  TVM_FFI_ICHECK_EQ(gemm1_weights.size(1) % 2, 0)
      << "the second dimension of weights must be even.";
  TVM_FFI_ICHECK_EQ(intermediate_size, gemm1_weights.size(1) / 2)
      << "intermediate_size has incorrect shape.";
  TVM_FFI_ICHECK_EQ(gemm1_weights.size(2), hidden_states.size(1))
      << "the third dimension of weights must be equal to hidden_size.";
  TVM_FFI_ICHECK_EQ(intermediate_size % 128, 0)
      << "the second dimension of weights must be a multiple of 128.";

  TVM_FFI_ICHECK_EQ(output1_scales_scalar.dtype(), dl_float32)
      << "output1_scales_scalar must be float.";
  TVM_FFI_ICHECK_EQ(output1_scales_scalar.ndim(), 1) << "output1_scales_scalar must be 1D.";
  TVM_FFI_ICHECK_EQ(output1_scales_scalar.size(0), local_num_experts)
      << "output1_scales_scalar has incorrect dim 0.";
  TVM_FFI_ICHECK_EQ(output1_scales_gate_scalar.dtype(), dl_float32)
      << "output1_scales_gate_scalar must be float.";
  TVM_FFI_ICHECK_EQ(output1_scales_gate_scalar.ndim(), 1)
      << "output1_scales_gate_scalar must be 1D.";
  TVM_FFI_ICHECK_EQ(output1_scales_gate_scalar.size(0), local_num_experts)
      << "output1_scales_gate_scalar has incorrect dim 0.";

  TVM_FFI_ICHECK_EQ(gemm2_weights.dtype(), dl_float8_e4m3fn) << "gemm2_weights must be fp8.";
  TVM_FFI_ICHECK_EQ(gemm2_weights.ndim(), 3) << "gemm2_weights must be 3D.";
  TVM_FFI_ICHECK_EQ(gemm2_weights.size(2), intermediate_size)
      << "the third dimension of weights must be equal to intermediate_size.";

  TVM_FFI_ICHECK_EQ(output2_scales_scalar.dtype(), dl_float32)
      << "output2_scales_scalar must be float.";
  TVM_FFI_ICHECK_EQ(output2_scales_scalar.ndim(), 1) << "output2_scales_scalar must be 1D.";
  TVM_FFI_ICHECK_EQ(output2_scales_scalar.size(0), local_num_experts)
      << "output2_scales_scalar has incorrect dim 0.";

  // allocate output
  TVM_FFI_ICHECK_EQ(output.size(0), args.num_tokens);
  TVM_FFI_ICHECK_EQ(output.size(1), args.hidden_size);
  CHECK_INPUT_TYPE(output, dl_bfloat16);
  CHECK_DEVICE(output, hidden_states);

  // setup workspace
  workspace.total_num_padded_tokens = static_cast<int*>(total_num_padded_tokens.data_ptr());
  workspace.total_max_padded_tokens = max_num_padded_tokens;
  workspace.ProjUpTileN = tile_tokens_dim;
  workspace.routing_expert_indexes = static_cast<int*>(expert_indexes.data_ptr());
  workspace.permuted_idx_size = static_cast<int*>(total_num_padded_tokens.data_ptr());
  workspace.expanded_idx_to_permuted_idx = static_cast<int*>(
      expanded_idx_to_permuted_idx.data_ptr());  // Needed by activation/finalize kernels
  workspace.permuted_idx_to_token_idx =
      static_cast<int*>(permuted_idx_to_token_idx.data_ptr());  // Needed by permuteGemm1 kernel
  workspace.expert_weights = expert_weights.data_ptr();         // Consumed by finalize kernel

  workspace.cta_idx_xy_to_batch_idx = static_cast<int*>(cta_idx_xy_to_batch_idx.data_ptr());
  workspace.cta_idx_xy_to_mn_limit = static_cast<int*>(cta_idx_xy_to_mn_limit.data_ptr());
  workspace.num_non_exiting_ctas = static_cast<int*>(num_non_exiting_ctas.data_ptr());

  // gemm1 intermediate ws
  workspace.gemm1_output = gemm1_output.data_ptr();
  workspace.gemm1_output_scale = static_cast<float*>(gemm1_output_scale.data_ptr());
  // activation intermediate ws
  workspace.activation_output = activation_output.data_ptr();
  workspace.activation_output_scale = static_cast<float*>(activation_output_scale.data_ptr());
  // gemm2 intermediate ws
  workspace.gemm2_output = gemm2_output.data_ptr();
  workspace.gemm2_output_scale = nullptr;
  args.output = output.data_ptr();
  args.output_scale = nullptr;

  tensorrt_llm::kernels::trtllmgen_moe::MoE::Runner moe_runner(
      args.mDtypeElt, args.mUseDeepSeekFp8, tile_tokens_dim, /*useShuffledMatrixA*/ true);

  auto const moeConfigIndex =
      moe_runner.getDefaultValidConfigIndex(args.top_k, args.hidden_size, args.intermediate_size,
                                            args.local_num_experts, args.num_tokens);

  auto workspace_sizes = moe_runner.getWorkspaceSizeInBytes(args, moeConfigIndex);
  Tensor workspace_fc1 =
      alloc_tensor({std::get<0>(workspace_sizes)}, dl_int8, hidden_states.device());
  Tensor workspace_fc2 =
      alloc_tensor({std::get<1>(workspace_sizes)}, dl_int8, hidden_states.device());
  workspace.bmm1_workspace = workspace_fc1.data_ptr();
  workspace.bmm2_workspace = workspace_fc2.data_ptr();
  cudaStream_t moe_stream = get_stream(hidden_states.device());
  moe_runner.run(args, workspace, hidden_states.device().device_id, moe_stream, moeConfigIndex,
                 enable_pdl);
}

void trtllm_fp8_per_tensor_scale_moe(
    TensorView routing_logits, Optional<TensorView> routing_bias, TensorView hidden_states,
    TensorView gemm1_weights, TensorView output1_scales_scalar,
    TensorView output1_scales_gate_scalar, TensorView gemm2_weights,
    TensorView output2_scales_scalar, TensorView output, int64_t num_experts, int64_t top_k,
    int64_t n_group, int64_t topk_group, int64_t intermediate_size, int64_t local_expert_offset,
    int64_t local_num_experts, double routed_scaling_factor, bool use_routing_scales_on_input,
    int64_t tile_tokens_dim, int64_t routing_method_type, bool enable_pdl) {
  auto dtype = hidden_states.dtype();
  if (dtype == dl_float16 || dtype == dl_bfloat16 || dtype == dl_float8_e4m3fn) {
    trtllm_fp8_per_tensor_scale_moe_launcher(
        routing_logits, routing_bias, hidden_states, gemm1_weights, output1_scales_scalar,
        output1_scales_gate_scalar, gemm2_weights, output2_scales_scalar, output, num_experts,
        top_k, n_group, topk_group, intermediate_size, local_expert_offset, local_num_experts,
        routed_scaling_factor, use_routing_scales_on_input, tile_tokens_dim, routing_method_type,
        enable_pdl);
  } else {
    TVM_FFI_LOG_AND_THROW(NotImplementedError) << "Unsupported input dtype.";
  }
}

void trtllm_fp8_block_scale_moe_launcher(
    TensorView routing_logits, Optional<TensorView> routing_bias, TensorView hidden_states,
    TensorView hidden_states_scale, TensorView gemm1_weights, TensorView gemm1_weights_scale,
    TensorView gemm2_weights, TensorView gemm2_weights_scale, TensorView output,
    int64_t const num_experts, int64_t const top_k, int64_t const n_group, int64_t const topk_group,
    int64_t const intermediate_size, int64_t const local_expert_offset,
    int64_t const local_num_experts, double const routed_scaling_factor,
    int64_t const tile_tokens_dim, int64_t const routing_method_type,
    tensorrt_llm::kernels::trtllmgen_moe::MoE::Runner& moe_runner, int64_t moeConfigIndex,
    bool enable_pdl) {
  static const std::tuple<int, int> device_props = [hidden_states] {
    int major, minor;
    cudaDeviceGetAttribute(&major, cudaDevAttrComputeCapabilityMajor,
                           hidden_states.device().device_id);
    cudaDeviceGetAttribute(&minor, cudaDevAttrComputeCapabilityMinor,
                           hidden_states.device().device_id);
    return std::make_tuple(major, minor);
  }();

  TVM_FFI_ICHECK_EQ(std::get<0>(device_props), 10)
      << "This kernel requires 10.x architecture. Current device has SM "
      << std::get<0>(device_props) << std::get<1>(device_props);

  TVM_FFI_ICHECK_EQ(routing_logits.dtype(), dl_float32) << "routing_logits must be float.";
  TVM_FFI_ICHECK_EQ(routing_logits.ndim(), 2) << "routing_logits must be 2D.";
  TVM_FFI_ICHECK_EQ(routing_logits.size(0), hidden_states.size(0))
      << "routing_logits and hidden_states must have the same number of tokens.";
  TVM_FFI_ICHECK_EQ(routing_logits.size(1), num_experts)
      << "routing_logits dim1 must match num_experts.";
  if (routing_bias.has_value()) {
    TVM_FFI_ICHECK(routing_bias.value().dtype() == dl_bfloat16 ||
                   routing_bias.value().dtype() == dl_float32)
        << "routing_bias must be bfloat16 or float.";
    TVM_FFI_ICHECK_EQ(routing_bias.value().ndim(), 1) << "routing_bias must be 1D.";
    TVM_FFI_ICHECK_EQ(routing_bias.value().size(0), num_experts)
        << "routing_bias has incorrect shape.";
  }

  if (n_group <= 0 || topk_group <= 0) {
    TVM_FFI_ICHECK_EQ(top_k, 1) << "Current routing kernel (no groups) only supports top_k=1.";
  } else {
    TVM_FFI_ICHECK_LE(top_k, 8) << "Current routing kernel (with groups) only supports top_k<=8.";
    TVM_FFI_ICHECK_LE(topk_group, 4)
        << "Current routing kernel (with groups) only supports topk_group<=4.";
    TVM_FFI_ICHECK_LE(topk_group, n_group) << "n_group must not be smaller than topk_group.";
    TVM_FFI_ICHECK_EQ(num_experts % n_group, 0) << "num_experts must be divisible by n_group";
    // This check ensures we have enough experts in the selected groups to handle the top_k routing
    TVM_FFI_ICHECK_LT(top_k, (topk_group * num_experts / n_group))
        << "top_k must be less than total number of experts in selected groups";
  }
  TVM_FFI_ICHECK_EQ(num_experts % 4, 0)
      << "Routing kernel expects that num_experts must be divisible by 4";
  TVM_FFI_ICHECK_GT(num_experts, top_k) << "num_experts must be greater than top_k";

  tensorrt_llm::kernels::trtllmgen_moe::MoE::MoERunnerArgs args;
  tensorrt_llm::kernels::trtllmgen_moe::MoE::MoEWorkspace workspace;

  // Convert PyTorch dtype to TensorRT-LLM dtype
  auto dtype = hidden_states.dtype();
  if (dtype == dl_float16) {
    args.mDtypeElt = btg::Dtype::Fp16;
  } else if (dtype == dl_bfloat16) {
    args.mDtypeElt = btg::Dtype::Bfloat16;
  } else if (dtype == dl_float8_e4m3fn) {
    args.mDtypeElt = btg::Dtype::E4m3;
  } else {
    TVM_FFI_LOG_AND_THROW(NotImplementedError) << "Unsupported input dtype for MoE.";
  }

  auto const routing_bias_dtype =
<<<<<<< HEAD
      routing_bias.has_value() ? routing_bias.value().dtype() : dl_bfloat16;
  args.mDtypeExpW = routing_bias_dtype == dl_bfloat16 ? btg::Dtype::Bfloat16 : btg::Dtype::Fp32;
  args.routing_logits = static_cast<float*>(routing_logits.data_ptr());
  args.routing_bias = routing_bias.has_value() ? routing_bias.value().data_ptr() : nullptr;
  args.hidden_states = hidden_states.data_ptr();
  args.hidden_states_scale = static_cast<float*>(hidden_states_scale.data_ptr());
  args.gemm1_weights = gemm1_weights.data_ptr();
  args.gemm1_weights_scale = static_cast<float*>(gemm1_weights_scale.data_ptr());
  args.gemm2_weights = gemm2_weights.data_ptr();
  args.gemm2_weights_scale = static_cast<float*>(gemm2_weights_scale.data_ptr());
  args.num_tokens = hidden_states.size(0);
=======
      routing_bias.has_value() ? routing_bias.value()->dtype : dl_bfloat16;
  auto btg_routing_bias_dtype =
      routing_bias_dtype == dl_bfloat16 ? btg::Dtype::Bfloat16 : btg::Dtype::Fp32;

  args.routing_logits = static_cast<float*>(routing_logits->data);
  args.routing_bias = routing_bias.has_value() ? routing_bias.value()->data : nullptr;
  args.hidden_states = hidden_states->data;
  args.hidden_states_scale = static_cast<float*>(hidden_states_scale->data);
  args.gemm1_weights = gemm1_weights->data;
  args.gemm1_weights_scale = static_cast<float*>(gemm1_weights_scale->data);
  args.gemm2_weights = gemm2_weights->data;
  args.gemm2_weights_scale = static_cast<float*>(gemm2_weights_scale->data);
  args.num_tokens = hidden_states->shape[0];
>>>>>>> c3f2596c
  args.num_experts = num_experts;
  args.hidden_size = hidden_states.size(1);
  args.hidden_size_output = args.hidden_size;
  args.top_k = top_k;
  args.n_group = n_group;
  args.topk_group = topk_group;
  args.local_expert_offset = local_expert_offset;
  args.local_num_experts = local_num_experts;
  args.routed_scaling_factor = routed_scaling_factor;
  args.intermediate_size = intermediate_size;
  args.mUseDeepSeekFp8 = true;

  // allocate workspace for routing kernel
  Tensor num_tokens_per_expert = alloc_tensor({num_experts}, dl_int32, routing_logits.device());
  int32_t max_num_padded_tokens =
      tensorrt_llm::kernels::trtllmgen_moe::Routing::getMaxPermutedPaddedCount(
          args.num_tokens, top_k, num_experts, tile_tokens_dim);
  int32_t max_num_padded_tokens_gemm1 =
      tensorrt_llm::kernels::trtllmgen_moe::Routing::maybeGetMinTokenCount(
          max_num_padded_tokens, args.intermediate_size, btg::dtypeGetNumBits(args.mDtypeElt));
  int32_t max_num_padded_tokens_gemm2 =
      tensorrt_llm::kernels::trtllmgen_moe::Routing::maybeGetMinTokenCount(
          max_num_padded_tokens, args.hidden_size, btg::dtypeGetNumBits(args.mDtypeOut));
  Tensor total_num_padded_tokens = alloc_tensor({1}, dl_int32, routing_logits.device());
  Tensor expanded_idx_to_permuted_idx =
      alloc_tensor({args.num_tokens * args.top_k}, dl_int32, routing_logits.device());
  Tensor permuted_idx_to_token_idx =
<<<<<<< HEAD
      alloc_tensor({max_num_padded_tokens}, dl_int32, routing_logits.device());
  Tensor expert_weights =
      alloc_tensor({args.num_tokens, args.top_k}, routing_bias_dtype, routing_logits.device());
=======
      alloc_tensor({max_num_padded_tokens}, dl_int32, routing_logits->device);

  Tensor expert_weights =
      alloc_tensor({args.num_tokens, args.top_k}, dl_bfloat16, routing_logits->device);
  // NOTE: the output type of routing kernel is currently always bfloat16
>>>>>>> c3f2596c
  Tensor expert_indexes =
      alloc_tensor({args.num_tokens, args.top_k}, dl_int32, routing_logits.device());
  int64_t const size_of_expert_count_histogram = std::max(num_experts * 2, int64_t(256 * 2));
  Tensor expert_count_histogram = alloc_tensor(
      {size_of_expert_count_histogram},
      dl_int32,  // 256 is the max number of threads per block and max number of experts
      routing_logits.device());

  // allocate workspace for activation/gemm/finalize kernels
  // Tensor gemm1_output = alloc_tensor({max_num_padded_tokens, 2 * intermediate_size},
  //                                    dl_float8_e4m3fn, hidden_states.device());
  // Tensor activation_output = alloc_tensor({max_num_padded_tokens, intermediate_size},
  //                                         dl_float8_e4m3fn, hidden_states.device());
  Tensor gemm1_output = alloc_tensor({max_num_padded_tokens_gemm1, 2 * intermediate_size}, dl_uint8,
                                     hidden_states.device());
  Tensor gemm1_output_scale = alloc_tensor({2 * intermediate_size / 128, max_num_padded_tokens},
                                           dl_float32, hidden_states.device());
  Tensor activation_output = alloc_tensor({max_num_padded_tokens_gemm1, intermediate_size},
                                          dl_uint8, hidden_states.device());
  Tensor activation_output_scale = alloc_tensor(
      {intermediate_size / 128, max_num_padded_tokens_gemm1}, dl_float32, hidden_states.device());
  Tensor gemm2_output = alloc_tensor({max_num_padded_tokens_gemm2, args.hidden_size}, dl_bfloat16,
                                     hidden_states.device());

  int32_t max_num_ctas = tensorrt_llm::kernels::trtllmgen_moe::Routing::getMaxNumCtasInBatchDim(
      args.num_tokens, args.top_k, args.num_experts, tile_tokens_dim);
  Tensor cta_idx_xy_to_batch_idx = alloc_tensor({max_num_ctas}, dl_int32, routing_logits.device());
  Tensor cta_idx_xy_to_mn_limit = alloc_tensor({max_num_ctas}, dl_int32, routing_logits.device());
  Tensor num_non_exiting_ctas = alloc_tensor({1}, dl_int32, routing_logits.device());

  tensorrt_llm::kernels::trtllmgen_moe::Routing::Runner routing_runner(tile_tokens_dim);
<<<<<<< HEAD
  cudaStream_t stream = get_stream(routing_logits.device());
  routing_runner.run(static_cast<float*>(routing_logits.data_ptr()), args.routing_bias,
                     args.num_tokens, args.num_experts, args.top_k, args.n_group, args.topk_group,
                     args.local_expert_offset, args.local_num_experts, args.routed_scaling_factor,
                     static_cast<int*>(expert_indexes.data_ptr()),
                     static_cast<int*>(expert_count_histogram.data_ptr()),
                     static_cast<int*>(total_num_padded_tokens.data_ptr()),
                     static_cast<int*>(expanded_idx_to_permuted_idx.data_ptr()),
                     nullptr /*static_cast<int*>(permuted_idx_to_expanded_idx.data_ptr())*/,
                     static_cast<int*>(permuted_idx_to_token_idx.data_ptr()),
                     expert_weights.data_ptr(), static_cast<int*>(num_tokens_per_expert.data_ptr()),
                     static_cast<int*>(cta_idx_xy_to_batch_idx.data_ptr()),
                     static_cast<int*>(cta_idx_xy_to_mn_limit.data_ptr()),
                     static_cast<int*>(num_non_exiting_ctas.data_ptr()), args.mDtypeElt, false,
                     true, static_cast<RoutingMethodType>(routing_method_type), stream);
=======
  cudaStream_t stream = get_stream(routing_logits->device);
  routing_runner.run(
      static_cast<float*>(routing_logits->data), args.routing_bias, args.num_tokens,
      args.num_experts, args.top_k, args.n_group, args.topk_group, args.local_expert_offset,
      args.local_num_experts, args.routed_scaling_factor, static_cast<int*>(expert_indexes->data),
      static_cast<int*>(expert_count_histogram->data),
      static_cast<int*>(total_num_padded_tokens->data),
      static_cast<int*>(expanded_idx_to_permuted_idx->data),
      nullptr /*static_cast<int*>(permuted_idx_to_expanded_idx->data)*/,
      static_cast<int*>(permuted_idx_to_token_idx->data), expert_weights->data,
      static_cast<int*>(num_tokens_per_expert->data),
      static_cast<int*>(cta_idx_xy_to_batch_idx->data),
      static_cast<int*>(cta_idx_xy_to_mn_limit->data),
      static_cast<int*>(num_non_exiting_ctas->data), args.mDtypeElt, btg_routing_bias_dtype,
      false /* use_routing_scales_on_input */, true /* use_deep_seek_fp8 */,
      static_cast<RoutingMethodType>(routing_method_type), stream);
>>>>>>> c3f2596c

  // MoE kernel except routing
  TVM_FFI_ICHECK_EQ(hidden_states.dtype(), dl_float8_e4m3fn) << "hidden_states must be fp8.";
  TVM_FFI_ICHECK_EQ(hidden_states_scale.dtype(), dl_float32)
      << "hidden_states_scale must be float.";
  TVM_FFI_ICHECK_EQ(hidden_states_scale.ndim(), 2) << "hidden_states_scale must be 2D.";
  TVM_FFI_ICHECK_EQ(hidden_states_scale.size(0), hidden_states.size(1) / 128)
      << "hidden_states_scale dim0 must match hidden_states dim1 / 128.";
  TVM_FFI_ICHECK_EQ(hidden_states_scale.size(1), args.num_tokens)
      << "hidden_states_scale dim1 must match num_tokens.";
  TVM_FFI_ICHECK_EQ(gemm1_weights.dtype(), dl_float8_e4m3fn) << "gemm1_weights must be fp8.";

  TVM_FFI_ICHECK(gemm1_weights.ndim() == 3 || gemm1_weights.ndim() == 4)
      << "gemm1_weights must be 3D or 4D.";
  {
    int64_t Mn = 0, K = 0;
    if (gemm1_weights.ndim() == 3) {
      // MajorK [num_experts, M, K]
      Mn = gemm1_weights.size(1);
      K = gemm1_weights.size(2);
    } else if (gemm1_weights.ndim() == 4) {
      // BlockMajorK [num_experts, K/block_k, M, block_k]
      Mn = gemm1_weights.size(2);
      int64_t block_k = gemm1_weights.size(3);
      K = gemm1_weights.size(1) * block_k;
    }
    TVM_FFI_ICHECK_EQ(Mn % 2, 0) << "the second dimension of weights must be even.";
    TVM_FFI_ICHECK_EQ(intermediate_size, Mn / 2) << "intermediate_size has incorrect shape.";
    TVM_FFI_ICHECK_EQ(K, hidden_states.size(1))
        << "the third dimension of weights must be equal to hidden_size.";
  }
  TVM_FFI_ICHECK_EQ(gemm1_weights_scale.dtype(), dl_float32)
      << "gemm1_weights_scale must be float.";
  TVM_FFI_ICHECK_EQ(gemm1_weights_scale.ndim(), 3) << "gemm1_weights_scale must be 3D.";

  TVM_FFI_ICHECK_EQ(gemm1_weights_scale.size(0), local_num_experts)
      << "gemm1_weights_scale has incorrect shape.";
  TVM_FFI_ICHECK_EQ(intermediate_size % 128, 0)
      << "the second dimension of weights must be a multiple of 128.";
  TVM_FFI_ICHECK_EQ(gemm1_weights_scale.size(1), 2 * intermediate_size / 128)
      << "gemm1_weights_scale has incorrect shape.";
  TVM_FFI_ICHECK_EQ(gemm1_weights_scale.size(2), args.hidden_size / 128)
      << "gemm1_weights_scale has incorrect shape.";
  TVM_FFI_ICHECK_EQ(gemm2_weights.dtype(), dl_float8_e4m3fn) << "gemm2_weights must be fp8.";

  TVM_FFI_ICHECK(gemm2_weights.ndim() == 3 || gemm2_weights.ndim() == 4)
      << "gemm2_weights must be 3D or 4D.";
  {
    int64_t K = 0;
    if (gemm2_weights.ndim() == 3) {
      // MajorK [num_experts, M, K]
      K = gemm2_weights.size(2);
    } else if (gemm2_weights.ndim() == 4) {
      // BlockMajorK [num_experts, K/block_k, M, block_k]
      int64_t block_k = gemm2_weights.size(3);
      K = gemm2_weights.size(1) * block_k;
    }
    TVM_FFI_ICHECK_EQ(K, intermediate_size)
        << "the third dimension of weights must be equal to intermediate_size.";
  }
  TVM_FFI_ICHECK_EQ(gemm2_weights_scale.dtype(), dl_float32)
      << "gemm2_weights_scale must be float.";
  TVM_FFI_ICHECK_EQ(gemm2_weights_scale.ndim(), 3) << "gemm2_weights_scale must be 3D.";
  TVM_FFI_ICHECK_EQ(gemm2_weights_scale.size(0), local_num_experts)
      << "gemm2_weights_scale has incorrect shape.";
  TVM_FFI_ICHECK_EQ(gemm2_weights_scale.size(1), args.hidden_size / 128)
      << "gemm2_weights_scale has incorrect shape.";
  TVM_FFI_ICHECK_EQ(gemm2_weights_scale.size(2), intermediate_size / 128)
      << "gemm2_weights_scale has incorrect shape.";

  TVM_FFI_ICHECK_EQ(output.size(0), args.num_tokens) << "output has incorrect shape.";
  TVM_FFI_ICHECK_EQ(output.size(1), args.hidden_size) << "output has incorrect shape.";
  TVM_FFI_ICHECK_EQ(output.dtype(), dl_bfloat16) << "output must be bf16.";

  // setup workspace
  workspace.total_num_padded_tokens = static_cast<int*>(total_num_padded_tokens.data_ptr());
  workspace.total_max_padded_tokens =
      std::max(max_num_padded_tokens_gemm1, max_num_padded_tokens_gemm2);
  workspace.ProjUpTileN = tile_tokens_dim;
  workspace.routing_expert_indexes = static_cast<int*>(expert_indexes.data_ptr());
  workspace.permuted_idx_size = static_cast<int*>(total_num_padded_tokens.data_ptr());
  workspace.expanded_idx_to_permuted_idx = static_cast<int*>(
      expanded_idx_to_permuted_idx.data_ptr());  // Needed by activation/finalize kernels
  workspace.permuted_idx_to_token_idx =
      static_cast<int*>(permuted_idx_to_token_idx.data_ptr());  // Needed by permuteGemm1 kernel
  workspace.expert_weights = expert_weights.data_ptr();         // Consumed by finalize kernel

  workspace.cta_idx_xy_to_batch_idx = static_cast<int*>(cta_idx_xy_to_batch_idx.data_ptr());
  workspace.cta_idx_xy_to_mn_limit = static_cast<int*>(cta_idx_xy_to_mn_limit.data_ptr());
  workspace.num_non_exiting_ctas = static_cast<int*>(num_non_exiting_ctas.data_ptr());

  // gemm1 intermediate ws
  workspace.gemm1_output = gemm1_output.data_ptr();
  workspace.gemm1_output_scale = static_cast<float*>(gemm1_output_scale.data_ptr());
  // activation intermediate ws
  workspace.activation_output = activation_output.data_ptr();
  workspace.activation_output_scale = static_cast<float*>(activation_output_scale.data_ptr());
  // gemm2 intermediate ws
  workspace.gemm2_output = gemm2_output.data_ptr();
  workspace.gemm2_output_scale = nullptr;
  args.output = output.data_ptr();
  args.output_scale = nullptr;

  auto workspace_sizes = moe_runner.getWorkspaceSizeInBytes(args, moeConfigIndex);
  Tensor workspace_fc1 =
      alloc_tensor({std::get<0>(workspace_sizes)}, dl_int8, hidden_states.device());
  Tensor workspace_fc2 =
      alloc_tensor({std::get<1>(workspace_sizes)}, dl_int8, hidden_states.device());
  workspace.bmm1_workspace = workspace_fc1.data_ptr();
  workspace.bmm2_workspace = workspace_fc2.data_ptr();

  cudaStream_t moe_stream = get_stream(hidden_states.device());
  moe_runner.run(args, workspace, hidden_states.device().device_id, moe_stream, moeConfigIndex,
                 enable_pdl);
}

void trtllm_fp8_block_scale_moe(TensorView routing_logits, Optional<TensorView> routing_bias,
                                TensorView hidden_states, TensorView hidden_states_scale,
                                TensorView gemm1_weights, TensorView gemm1_weights_scale,
                                TensorView gemm2_weights, TensorView gemm2_weights_scale,
                                TensorView output, int64_t num_experts, int64_t top_k,
                                int64_t n_group, int64_t topk_group, int64_t intermediate_size,
                                int64_t local_expert_offset, int64_t local_num_experts,
                                double routed_scaling_factor, int64_t tile_tokens_dim,
                                int64_t routing_method_type, bool use_shuffled_weight,
                                int64_t weight_layout, bool enable_pdl) {
  auto dtype = hidden_states.dtype();
  if (dtype == dl_float16 || dtype == dl_bfloat16 || dtype == dl_float8_e4m3fn) {
    using RunnerType = tensorrt_llm::kernels::trtllmgen_moe::MoE::Runner;

    btg::Dtype mDtypeElt{btg::Dtype::E4m3};  // FP8 runner so hard-coded
    bool mUseDeepSeekFp8{true};              // Always true for BlockScaleMoe

    TVM_FFI_ICHECK(0 <= weight_layout && weight_layout <= 2)
        << "the value of weight_layout is not recognized";

    // Properly initialize the runner using make_unique like in the original code
    auto mRunner = std::make_unique<RunnerType>(
        mDtypeElt, mUseDeepSeekFp8, tile_tokens_dim, use_shuffled_weight,
        static_cast<batchedGemm::gemm::MatrixLayout>(weight_layout));

    // Always use fallback config (equivalent to moeConfigIndex == -1 case from original code)
    auto const num_tokens = hidden_states.size(0);
    auto const hidden_size = hidden_states.size(1);

    int64_t moeConfigIndex = mRunner->getDefaultValidConfigIndex(
        top_k, hidden_size, intermediate_size, local_num_experts, num_tokens);

    trtllm_fp8_block_scale_moe_launcher(
        routing_logits, routing_bias, hidden_states, hidden_states_scale, gemm1_weights,
        gemm1_weights_scale, gemm2_weights, gemm2_weights_scale, output, num_experts, top_k,
        n_group, topk_group, intermediate_size, local_expert_offset, local_num_experts,
        routed_scaling_factor, tile_tokens_dim, routing_method_type, *mRunner, moeConfigIndex,
        enable_pdl);
  } else {
    TVM_FFI_LOG_AND_THROW(NotImplementedError) << "Unsupported hidden state dtype.";
  }
}

// TODO(siyuan): This launcher supports flexible weight and activation types.
// We should cleanup other launchers and only use this one in the future.
Array<Tensor> trtllm_fp4_block_scale_moe_launcher(
    Optional<TensorView> routing_logits, TensorView expert_indices, TensorView expert_weights,
    Optional<TensorView> routing_bias, TensorView hidden_states,
    Optional<TensorView> hidden_states_scale, TensorView gemm1_weights,
    TensorView gemm1_weights_scale, Optional<TensorView> gemm1_bias,
    Optional<TensorView> gemm1_alpha, Optional<TensorView> gemm1_beta,
    Optional<TensorView> gemm1_clamp_limit, TensorView gemm2_weights,
    TensorView gemm2_weights_scale, Optional<TensorView> gemm2_bias,
    Optional<TensorView> output1_scales_scalar, Optional<TensorView> output1_scales_gate_scalar,
    Optional<TensorView> output2_scales_scalar, int64_t const num_experts, int64_t const top_k,
    Optional<int64_t> const n_group, Optional<int64_t> const topk_group,
    int64_t const intermediate_size, int64_t const local_expert_offset,
    int64_t const local_num_experts, Optional<double> const routed_scaling_factor,
    int64_t const tile_tokens_dim, int64_t const routing_method_type, bool const do_finalize,
    tensorrt_llm::kernels::trtllmgen_moe::MoE::Runner& moe_runner, btg::Dtype dtype_act,
    btg::Dtype dtype_weights, int64_t const moeConfigIndex, bool enable_pdl, TensorView output) {
  static const std::tuple<int, int> device_props = [hidden_states] {
    int major, minor;
    cudaDeviceGetAttribute(&major, cudaDevAttrComputeCapabilityMajor,
                           hidden_states.device().device_id);
    cudaDeviceGetAttribute(&minor, cudaDevAttrComputeCapabilityMinor,
                           hidden_states.device().device_id);
    return std::make_tuple(major, minor);
  }();

  TVM_FFI_ICHECK_EQ(std::get<0>(device_props), 10)
      << "This kernel requires 10.x architecture. Current device has SM "
      << std::get<0>(device_props) << std::get<1>(device_props);

  TVM_FFI_ICHECK(dtype_act == btg::Dtype::E2m1 || dtype_act == btg::Dtype::Bfloat16 ||
                 dtype_act == btg::Dtype::E4m3 || dtype_act == btg::Dtype::MxE4m3)
      << "Only E2m1, Bfloat16, MxE4m3 and E4m3 are supported by block scale MoE";
  if (dtype_act == btg::Dtype::E2m1) {
    TVM_FFI_ICHECK(dtype_weights == btg::Dtype::E2m1)
        << "Only E2m1 and MxE2m1 are supported by block scale MoE with E2m1 activation";
    TVM_FFI_ICHECK(hidden_states_scale.has_value())
        << "hidden_states_scale is required for E2m1 activation";
    TVM_FFI_ICHECK(output1_scales_scalar.has_value())
        << "output1_scales_scalar is required for E2m1 activation";
    TVM_FFI_ICHECK(output1_scales_gate_scalar.has_value())
        << "output1_scales_gate_scalar is required for E2m1 activation";
    TVM_FFI_ICHECK(output2_scales_scalar.has_value())
        << "output2_scales_scalar is required for E2m1 activation";
  } else if (dtype_act == btg::Dtype::Bfloat16 || dtype_act == btg::Dtype::E4m3 ||
             dtype_act == btg::Dtype::MxE4m3) {
    TVM_FFI_ICHECK(dtype_weights == btg::Dtype::MxE2m1)
        << "Only MxE2m1 weights are supported by block scale MoE with Bfloat16, E4m3 or "
           "MxE4m3 activation";
  } else {
    TVM_FFI_LOG_AND_THROW(NotImplementedError) << "Unsupported act dtype.";
  }

  if (dtype_act == btg::Dtype::E4m3) {
    TVM_FFI_ICHECK(output1_scales_scalar.has_value())
        << "output1_scales_scalar is required for E4m3 activation";
    TVM_FFI_ICHECK(output1_scales_gate_scalar.has_value())
        << "output1_scales_gate_scalar is required for E4m3 activation";
    TVM_FFI_ICHECK(output2_scales_scalar.has_value())
        << "output2_scales_scalar is required for E4m3 activation";
  }

  if (routing_logits.has_value()) {
    TVM_FFI_ICHECK(routing_logits.value().dtype() == dl_float32 ||
                   routing_logits.value().dtype() == dl_bfloat16)
        << "routing_logits must be float or bfloat16.";
    TVM_FFI_ICHECK_EQ(routing_logits.value().ndim(), 2) << "routing_logits must be 2D.";
    TVM_FFI_ICHECK_EQ(routing_logits.value().size(1), num_experts)
        << "routing_logits has incorrect shape.";
  }
  if (routing_bias.has_value()) {
<<<<<<< HEAD
    TVM_FFI_ICHECK_EQ(routing_bias.value().dtype(), dl_bfloat16)
        << "routing_bias must be bfloat16.";
    TVM_FFI_ICHECK_EQ(routing_bias.value().ndim(), 1) << "routing_bias must be 1D.";
    TVM_FFI_ICHECK_EQ(routing_bias.value().size(0), num_experts)
=======
    TVM_FFI_ICHECK(routing_bias.value()->dtype == dl_bfloat16 ||
                   routing_bias.value()->dtype == dl_float32)
        << "routing_bias must be bfloat16 or float.";

    TVM_FFI_ICHECK_EQ(routing_bias.value()->ndim, 1) << "routing_bias must be 1D.";
    TVM_FFI_ICHECK_EQ(routing_bias.value()->shape[0], num_experts)
>>>>>>> c3f2596c
        << "routing_bias has incorrect shape.";
  }

  if (n_group.value_or(0) != 0) {
    TVM_FFI_ICHECK(static_cast<RoutingMethodType>(routing_method_type) ==
                   RoutingMethodType::DeepSeekV3)
        << "Routing kernel with groups implies DeepSeekV3 routing method.";
    TVM_FFI_ICHECK(topk_group.has_value()) << "if n_group is given, topk_group must be given";
    TVM_FFI_ICHECK_EQ(num_experts % n_group.value(), 0)
        << "num_experts must be divisible by n_group";
    TVM_FFI_ICHECK(top_k <= 8 && top_k > 0)
        << "Current routing kernel (with groups) only supports top_k<=8 && top_k>0.";
    TVM_FFI_ICHECK(topk_group.value() <= 4 && topk_group.value() > 0)
        << "Current routing kernel only (with groups) supports topk_group<=4 && topk_group > 0.";
    TVM_FFI_ICHECK_LE(topk_group.value(), n_group.value())
        << "n_group must not be smaller than topk_group.";
    // This check ensures we have enough experts in the selected groups to handle the top_k routing
    TVM_FFI_ICHECK_LT(top_k, (topk_group.value() * num_experts / n_group.value()))
        << "top_k must be less than total number of experts in selected groups";
  } else if (static_cast<RoutingMethodType>(routing_method_type) ==
                 RoutingMethodType::Renormalize ||
             static_cast<RoutingMethodType>(routing_method_type) ==
                 RoutingMethodType::RenormalizeNaive ||
             static_cast<RoutingMethodType>(routing_method_type) == RoutingMethodType::TopK) {
    TVM_FFI_ICHECK(top_k <= 8 && top_k > 0)
        << "Current routing kernel (no groups, renormalize/topk) only supports top_k<=8 && "
           "top_k>0.";
  } else if (static_cast<RoutingMethodType>(routing_method_type) == RoutingMethodType::Llama4) {
    TVM_FFI_ICHECK_EQ(top_k, 1)
        << "Current routing kernel (no groups, Llama4) only supports top_k=1.";
  }

  TVM_FFI_ICHECK_EQ(num_experts % 4, 0)
      << "Routing kernel expects that num_experts must be divisible by 4";
  TVM_FFI_ICHECK_GT(num_experts, top_k) << "num_experts must be greater than top_k";

  tensorrt_llm::kernels::trtllmgen_moe::MoE::MoERunnerArgs args;
  tensorrt_llm::kernels::trtllmgen_moe::MoE::MoEWorkspace workspace;

  // setup args
<<<<<<< HEAD
  // note: the assumption is that output data type is always Bfloat16 (the default)
  auto routing_bias_dtype = dl_bfloat16;
  if (routing_bias.has_value()) {
    routing_bias_dtype = routing_bias.value().dtype();
  } else if (routing_logits.has_value()) {
    routing_bias_dtype = routing_logits.value().dtype();
  }
  args.mDtypeElt = dtype_act;
  args.mDtypeExpW = routing_bias_dtype == dl_float32 ? btg::Dtype::Fp32 : btg::Dtype::Bfloat16;
  args.routing_logits = routing_logits.has_value() ? routing_logits.value().data_ptr() : nullptr;
  args.routing_bias = routing_bias.has_value() ? routing_bias.value().data_ptr() : nullptr;
  args.hidden_states = hidden_states.data_ptr();
=======
  args.mDtypeElt = dtype_act;
  // note: the assumption is that output data type is always Bfloat16 (the default)
  auto routing_bias_dtype = routing_bias.has_value() ? routing_bias.value()->dtype : dl_bfloat16;
  auto btg_routing_bias_dtype =
      routing_bias_dtype == dl_bfloat16 ? btg::Dtype::Bfloat16 : btg::Dtype::Fp32;
  // We shouln't use args.mDtypeExpW since it indicates the output data type of routing kernel,
  // which is currently always bfloat16 for routing kernel while the data type of routing bias now
  // can be fp32
  args.routing_logits = routing_logits.has_value() ? routing_logits.value()->data : nullptr;
  args.routing_bias = routing_bias.has_value() ? routing_bias.value()->data : nullptr;
  args.hidden_states = hidden_states->data;
>>>>>>> c3f2596c
  args.hidden_states_scale =
      hidden_states_scale.has_value() ? hidden_states_scale.value().data_ptr() : nullptr;
  args.gemm1_weights = gemm1_weights.data_ptr();
  args.gemm1_weights_scale = gemm1_weights_scale.data_ptr();
  args.gemm1_bias =
      gemm1_bias.has_value() ? static_cast<float*>(gemm1_bias.value().data_ptr()) : nullptr;
  args.gemm1_alpha =
      gemm1_alpha.has_value() ? static_cast<float*>(gemm1_alpha.value().data_ptr()) : nullptr;
  args.gemm1_beta =
      gemm1_beta.has_value() ? static_cast<float*>(gemm1_beta.value().data_ptr()) : nullptr;
  args.gemm1_clamp_limit = gemm1_clamp_limit.has_value()
                               ? static_cast<float*>(gemm1_clamp_limit.value().data_ptr())
                               : nullptr;
  args.gemm2_weights = gemm2_weights.data_ptr();
  args.gemm2_weights_scale = gemm2_weights_scale.data_ptr();
  args.gemm2_bias =
      gemm2_bias.has_value() ? static_cast<float*>(gemm2_bias.value().data_ptr()) : nullptr;
  args.num_tokens = hidden_states.size(0);
  args.num_experts = num_experts;
  // * 2 to compensate for the fact that sizeof(hidden_states.dtype) is 1 because we pack 2 e2m1
  // into 1 byte.
  auto const hidden_states_hidden_size =
      dtype_act == btg::Dtype::E2m1 ? hidden_states.size(1) * 2 : hidden_states.size(1);
  args.hidden_size = hidden_states_hidden_size;
  args.hidden_size_output = args.hidden_size;
  args.top_k = top_k;
  args.n_group = n_group.value_or(0);
  args.topk_group = topk_group.value_or(0);
  args.local_expert_offset = local_expert_offset;
  args.local_num_experts = local_num_experts;
  args.routed_scaling_factor = routed_scaling_factor.value_or(1.0);
  args.intermediate_size = intermediate_size;

  // allocate workspace for routing kernel
  Tensor num_tokens_per_expert = alloc_tensor({num_experts}, dl_int32, hidden_states.device());
  int32_t max_num_padded_tokens =
      tensorrt_llm::kernels::trtllmgen_moe::Routing::getMaxPermutedPaddedCount(
          args.num_tokens, top_k, num_experts, tile_tokens_dim);
  int32_t max_num_padded_tokens_gemm1 =
      tensorrt_llm::kernels::trtllmgen_moe::Routing::maybeGetMinTokenCount(
          max_num_padded_tokens, args.intermediate_size, btg::dtypeGetNumBits(args.mDtypeElt));
  int32_t max_num_padded_tokens_gemm2 =
      tensorrt_llm::kernels::trtllmgen_moe::Routing::maybeGetMinTokenCount(
          max_num_padded_tokens, args.hidden_size, btg::dtypeGetNumBits(args.mDtypeOut));
  Tensor total_num_padded_tokens = alloc_tensor({1}, dl_int32, hidden_states.device());
  Tensor expanded_idx_to_permuted_idx =
      alloc_tensor({args.num_tokens, args.top_k}, dl_int32, hidden_states.device());

  Tensor permuted_idx_to_token_idx =
      alloc_tensor({max_num_padded_tokens}, dl_int32, hidden_states.device());
  // Tensor expert_weights = alloc_tensor(
<<<<<<< HEAD
  //     {args.num_tokens, args.top_k}, routing_bias_dtype, hidden_states.device());
=======
  //     {args.num_tokens, args.top_k}, dl_bfloat16, hidden_states->device);
>>>>>>> c3f2596c
  // Tensor expert_indexes = alloc_tensor(
  //     {args.num_tokens, args.top_k}, dl_int32, hidden_states.device());
  int constexpr MAX_NUM_EXPERTS = 384;
  Tensor expert_count_histogram = alloc_tensor(
      {2 * MAX_NUM_EXPERTS},
      dl_int32,  // 256 is the max number of threads per block and max number of experts
      hidden_states.device());

  auto const sf_vec_size = dtype_weights == btg::Dtype::MxE2m1 ? 32 : 16;

  // allocate workspace for activation/gemm/finalize kernels
  auto const gemm1_output_hidden =
      dtype_act == btg::Dtype::E2m1 ? intermediate_size / 2 : intermediate_size;
  // Tensor gemm1_output = alloc_tensor(
  //     {max_num_padded_tokens, gemm1_output_hidden},
  //     dtype_act == btg::Dtype::Bfloat16 ? dl_bfloat16 : dl_float8_e4m3fn,
  //     hidden_states.device());
  Tensor gemm1_output = alloc_tensor({max_num_padded_tokens_gemm1, gemm1_output_hidden},
                                     dtype_act == btg::Dtype::Bfloat16 ? dl_bfloat16 : dl_uint8,
                                     hidden_states.device());

  Optional<Tensor> gemm1_output_scale = std::nullopt;
  if (dtype_act == btg::Dtype::E2m1 || dtype_act == btg::Dtype::MxE4m3) {
    int64_t sf_size = tensorrt_llm::computeSwizzledLayoutSFSize(max_num_padded_tokens_gemm1,
                                                                intermediate_size / sf_vec_size);
    // gemm1_output_scale = alloc_tensor({sf_size}, dl_float8_e4m3fn, hidden_states.device());
    gemm1_output_scale = alloc_tensor({sf_size}, dl_uint8, hidden_states.device());
  }

  Tensor gemm2_output = alloc_tensor({max_num_padded_tokens_gemm2, args.hidden_size}, dl_bfloat16,
                                     hidden_states.device());

  int32_t max_num_ctas = tensorrt_llm::kernels::trtllmgen_moe::Routing::getMaxNumCtasInBatchDim(
      args.num_tokens, args.top_k, args.num_experts, tile_tokens_dim);
  Tensor cta_idx_xy_to_batch_idx = alloc_tensor({max_num_ctas}, dl_int32, hidden_states.device());
  Tensor cta_idx_xy_to_mn_limit = alloc_tensor({max_num_ctas}, dl_int32, hidden_states.device());
  Tensor num_non_exiting_ctas = alloc_tensor({1}, dl_int32, hidden_states.device());

  //
  // TopK routing
  //

  tensorrt_llm::kernels::trtllmgen_moe::Routing::Runner routing_runner(tile_tokens_dim);
<<<<<<< HEAD
  cudaStream_t stream = get_stream(hidden_states.device());
  routing_runner.run(args.routing_logits, args.routing_bias, args.num_tokens, args.num_experts,
                     args.top_k, args.n_group, args.topk_group, args.local_expert_offset,
                     args.local_num_experts, args.routed_scaling_factor,
                     static_cast<int*>(expert_indices.data_ptr()),
                     static_cast<int*>(expert_count_histogram.data_ptr()),
                     static_cast<int*>(total_num_padded_tokens.data_ptr()),
                     static_cast<int*>(expanded_idx_to_permuted_idx.data_ptr()),
                     nullptr, /*static_cast<int*>(permuted_idx_to_expanded_idx.data_ptr()),*/
                     static_cast<int*>(permuted_idx_to_token_idx.data_ptr()),
                     expert_weights.data_ptr(), static_cast<int*>(num_tokens_per_expert.data_ptr()),
                     static_cast<int*>(cta_idx_xy_to_batch_idx.data_ptr()),
                     static_cast<int*>(cta_idx_xy_to_mn_limit.data_ptr()),
                     static_cast<int*>(num_non_exiting_ctas.data_ptr()), args.mDtypeElt,
                     false /* use_routing_scales_on_input */, false /* use_deep_seek_fp8 */,
                     static_cast<RoutingMethodType>(routing_method_type), stream);
=======
  cudaStream_t stream = get_stream(hidden_states->device);
  routing_runner.run(
      args.routing_logits, args.routing_bias, args.num_tokens, args.num_experts, args.top_k,
      args.n_group, args.topk_group, args.local_expert_offset, args.local_num_experts,
      args.routed_scaling_factor, static_cast<int*>(expert_indices->data),
      static_cast<int*>(expert_count_histogram->data),
      static_cast<int*>(total_num_padded_tokens->data),
      static_cast<int*>(expanded_idx_to_permuted_idx->data),
      nullptr, /*static_cast<int*>(permuted_idx_to_expanded_idx->data),*/
      static_cast<int*>(permuted_idx_to_token_idx->data), expert_weights->data,
      static_cast<int*>(num_tokens_per_expert->data),
      static_cast<int*>(cta_idx_xy_to_batch_idx->data),
      static_cast<int*>(cta_idx_xy_to_mn_limit->data),
      static_cast<int*>(num_non_exiting_ctas->data), args.mDtypeElt, btg_routing_bias_dtype,
      false /* use_routing_scales_on_input */, false /* use_deep_seek_fp8 */,
      static_cast<RoutingMethodType>(routing_method_type), stream);
>>>>>>> c3f2596c

  //
  // FC13 (gemm1) + FC2 (gemm2)
  //

  if (dtype_act == btg::Dtype::E2m1) {
    TVM_FFI_ICHECK_EQ(hidden_states.dtype(), dl_uint8) << "hidden_states must be byte.";
  } else if (dtype_act == btg::Dtype::E4m3 || dtype_act == btg::Dtype::MxE4m3) {
    TVM_FFI_ICHECK_EQ(hidden_states.dtype(), dl_float8_e4m3fn) << "hidden_states must be fp8.";
  } else if (dtype_act == btg::Dtype::Bfloat16) {
    TVM_FFI_ICHECK_EQ(hidden_states.dtype(), dl_bfloat16) << "hidden_states must be bfloat16.";
  } else {
    TVM_FFI_LOG_AND_THROW(NotImplementedError) << "Unsupported act dtype.";
  }

  if (hidden_states_scale.has_value()) {
    TVM_FFI_ICHECK_EQ(hidden_states_scale.value().dtype(), dl_float8_e4m3fn)
        << "hidden_states_scale must be fp8.";

    TVM_FFI_ICHECK_EQ(
        hidden_states_scale.value().numel(),
        tensorrt_llm::computeLinearLayoutSFSize(args.num_tokens, args.hidden_size / sf_vec_size))
        << "hidden_states_scale has incorrect size";
  }

  TVM_FFI_ICHECK_EQ(gemm1_weights.dtype(), dl_uint8) << "gemm1_weights must be byte.";

  TVM_FFI_ICHECK_EQ(gemm1_weights.ndim(), 3) << "gemm1_weights must be 3D.";
  TVM_FFI_ICHECK_EQ(gemm1_weights.size(1) % 2, 0)
      << "the second dimension of weights must be even.";
  TVM_FFI_ICHECK_EQ(intermediate_size, gemm1_weights.size(1) / 2)
      << "intermediate_size has incorrect dim 1.";
  // This check passes even though the actual shape of the weights[2] and hidden_states[1] is
  // 2 times larger due to the fact that 2 e2m1 are packed into 1 byte.
  TVM_FFI_ICHECK_EQ(
      gemm1_weights.size(2),
      (dtype_act == btg::Dtype::E2m1 ? hidden_states.size(1) : hidden_states.size(1) / 2))
      << "the third dimension of weights must be equal to hidden_size.";

  TVM_FFI_ICHECK_EQ(gemm1_weights_scale.dtype(), dl_float8_e4m3fn)
      << "gemm1_weights_scale must be fp8.";

  TVM_FFI_ICHECK_EQ(gemm1_weights_scale.ndim(), 3) << "gemm1_weights_scale must be 3D.";
  TVM_FFI_ICHECK_EQ(gemm1_weights_scale.size(0), local_num_experts)
      << "gemm1_weights_scale has incorrect dim 0.";
  TVM_FFI_ICHECK_EQ(intermediate_size % sf_vec_size, 0)
      << "the second dimension of weights must be a multiple of ",
      sf_vec_size;
  TVM_FFI_ICHECK_EQ(gemm1_weights_scale.size(1), 2 * intermediate_size)
      << "gemm1_weights_scale has incorrect dim 1.";
  TVM_FFI_ICHECK_EQ(gemm1_weights_scale.size(2), args.hidden_size / sf_vec_size)
      << "gemm1_weights_scale has incorrect dim 2.";

  if (gemm1_bias.has_value()) {
    TVM_FFI_ICHECK_EQ(gemm1_bias.value().dtype(), dl_float32)
        << "gemm1_bias must be float, got "
        << tvm::ffi::DLDataTypeToString(gemm1_bias.value().dtype());
    TVM_FFI_ICHECK_EQ(gemm1_bias.value().ndim(), 2) << "gemm1_bias must be 2D.";
    TVM_FFI_ICHECK_EQ(gemm1_bias.value().size(0), local_num_experts)
        << "gemm1_bias has incorrect dim 0.";
    TVM_FFI_ICHECK_EQ(gemm1_bias.value().size(1), 2 * intermediate_size)
        << "gemm1_bias has incorrect dim 1.";
  }

  if (gemm1_alpha.has_value()) {
    TVM_FFI_ICHECK_EQ(gemm1_alpha.value().dtype(), dl_float32)
        << "gemm1_alpha must be float, got "
        << tvm::ffi::DLDataTypeToString(gemm1_alpha.value().dtype());
    TVM_FFI_ICHECK_EQ(gemm1_alpha.value().ndim(), 1) << "gemm1_alpha must be 1D.";
    TVM_FFI_ICHECK_EQ(gemm1_alpha.value().size(0), local_num_experts)
        << "gemm1_alpha has incorrect dim 0.";
  }
  if (gemm1_beta.has_value()) {
    TVM_FFI_ICHECK_EQ(gemm1_beta.value().dtype(), dl_float32)
        << "gemm1_beta must be float, got "
        << tvm::ffi::DLDataTypeToString(gemm1_beta.value().dtype());
    TVM_FFI_ICHECK_EQ(gemm1_beta.value().ndim(), 1) << "gemm1_beta must be 1D.";
    TVM_FFI_ICHECK_EQ(gemm1_beta.value().size(0), local_num_experts)
        << "gemm1_beta has incorrect dim 0.";
  }

  TVM_FFI_ICHECK_EQ(gemm2_weights.dtype(), dl_uint8) << "gemm2_weights must be byte.";

  TVM_FFI_ICHECK_EQ(gemm2_weights.ndim(), 3) << "gemm2_weights must be 3D.";
  // / 2 to compensate for the fact that we pack 2 e2m1 into 1 byte.
  TVM_FFI_ICHECK_EQ(gemm2_weights.size(2), intermediate_size / 2)
      << "the third dimension of weights must be equal to intermediate_size.";

  TVM_FFI_ICHECK_EQ(gemm2_weights_scale.dtype(), dl_float8_e4m3fn)
      << "gemm2_weights_scale must be fp8.";

  TVM_FFI_ICHECK_EQ(gemm2_weights_scale.ndim(), 3) << "gemm2_weights_scale must be 3D.";
  TVM_FFI_ICHECK_EQ(gemm2_weights_scale.size(0), local_num_experts)
      << "gemm2_weights_scale has incorrect dim 0.";
  TVM_FFI_ICHECK_EQ(gemm2_weights_scale.size(1), args.hidden_size)
      << "gemm2_weights_scale has incorrect dim 1.";
  TVM_FFI_ICHECK_EQ(gemm2_weights_scale.size(2), intermediate_size / sf_vec_size)
      << "gemm2_weights_scale has incorrect dim 2.";

  if (output1_scales_scalar.has_value()) {
    TVM_FFI_ICHECK_EQ(output1_scales_scalar.value().dtype(), dl_float32)
        << "output1_scales_scalar must be float.";
    TVM_FFI_ICHECK_EQ(output1_scales_scalar.value().ndim(), 1)
        << "output1_scales_scalar must be 1D.";
    TVM_FFI_ICHECK_EQ(output1_scales_scalar.value().size(0), local_num_experts)
        << "output1_scales_scalar has incorrect dim 0.";
  }

  if (output1_scales_gate_scalar.has_value()) {
    TVM_FFI_ICHECK_EQ(output1_scales_gate_scalar.value().dtype(), dl_float32)
        << "output1_scales_gate_scalar must be float.";
    TVM_FFI_ICHECK_EQ(output1_scales_gate_scalar.value().ndim(), 1)
        << "output1_scales_gate_scalar must be 1D.";
    TVM_FFI_ICHECK_EQ(output1_scales_gate_scalar.value().size(0), local_num_experts)
        << "output1_scales_gate_scalar has incorrect dim 0.";
  }

  if (output2_scales_scalar.has_value()) {
    TVM_FFI_ICHECK_EQ(output2_scales_scalar.value().dtype(), dl_float32)
        << "output2_scales_scalar must be float.";
    TVM_FFI_ICHECK_EQ(output2_scales_scalar.value().ndim(), 1)
        << "output2_scales_scalar must be 1D.";
    TVM_FFI_ICHECK_EQ(output2_scales_scalar.value().size(0), local_num_experts)
        << "output2_scales_scalar has incorrect dim 0.";
  }

  // setup workspace
  workspace.total_num_padded_tokens = static_cast<int*>(total_num_padded_tokens.data_ptr());
  workspace.total_max_padded_tokens =
      std::max(max_num_padded_tokens_gemm1, max_num_padded_tokens_gemm2);
  workspace.ProjUpTileN = tile_tokens_dim;
  workspace.routing_expert_indexes = static_cast<int*>(expert_indices.data_ptr());
  workspace.permuted_idx_size = static_cast<int*>(total_num_padded_tokens.data_ptr());
  workspace.expanded_idx_to_permuted_idx = static_cast<int*>(
      expanded_idx_to_permuted_idx.data_ptr());  // Needed by permute/finalize kernels
  workspace.permuted_idx_to_token_idx =
      static_cast<int*>(permuted_idx_to_token_idx.data_ptr());  // Needed by permuteGemm1 kernel
  workspace.expert_weights = expert_weights.data_ptr();         // Consumed by finalize kernel

  workspace.cta_idx_xy_to_batch_idx = static_cast<int*>(cta_idx_xy_to_batch_idx.data_ptr());
  workspace.cta_idx_xy_to_mn_limit = static_cast<int*>(cta_idx_xy_to_mn_limit.data_ptr());
  workspace.num_non_exiting_ctas = static_cast<int*>(num_non_exiting_ctas.data_ptr());

  workspace.hidden_states_scale_linear = nullptr;

  // gemm1 intermediate ws
  workspace.gemm1_output = gemm1_output.data_ptr();
  workspace.gemm1_output_scale = gemm1_output_scale.has_value()
                                     ? static_cast<float*>(gemm1_output_scale.value().data_ptr())
                                     : nullptr;

  // gemm2 intermediate ws
  workspace.gemm2_output = gemm2_output.data_ptr();
  workspace.gemm2_output_scale = nullptr;
  args.output = output.data_ptr();
  args.output_scale = nullptr;
  args.output1_scales_scalar = output1_scales_scalar.has_value()
                                   ? static_cast<float*>(output1_scales_scalar.value().data_ptr())
                                   : nullptr;
  args.output1_scales_gate_scalar =
      output1_scales_gate_scalar.has_value()
          ? static_cast<float*>(output1_scales_gate_scalar.value().data_ptr())
          : nullptr;
  args.output2_scales_scalar = output2_scales_scalar.has_value()
                                   ? static_cast<float*>(output2_scales_scalar.value().data_ptr())
                                   : nullptr;
  args.do_finalize = do_finalize;

  auto const workspace_sizes = moe_runner.getWorkspaceSizeInBytes(args, moeConfigIndex);

  Tensor workspace_fc1 =
      alloc_tensor({std::get<0>(workspace_sizes)}, dl_int8, hidden_states.device());
  Tensor workspace_fc2 =
      alloc_tensor({std::get<1>(workspace_sizes)}, dl_int8, hidden_states.device());
  workspace.bmm1_workspace = workspace_fc1.data_ptr();
  workspace.bmm2_workspace = workspace_fc2.data_ptr();
  cudaStream_t moe_stream = get_stream(hidden_states.device());
  moe_runner.run(args, workspace, hidden_states.device().device_id, moe_stream, moeConfigIndex,
                 enable_pdl);

  if (!do_finalize) {
    return {gemm2_output, expanded_idx_to_permuted_idx};
  }
  return {};
}

Array<Tensor> trtllm_fp4_block_scale_moe(
    Optional<TensorView> routing_logits, TensorView topk_ids, TensorView expert_weights,
    Optional<TensorView> routing_bias, TensorView hidden_states,
    Optional<TensorView> hidden_states_scale, TensorView gemm1_weights,
    TensorView gemm1_weights_scale, Optional<TensorView> gemm1_bias,
    Optional<TensorView> gemm1_alpha, Optional<TensorView> gemm1_beta,
    Optional<TensorView> gemm1_clamp_limit, TensorView gemm2_weights,
    TensorView gemm2_weights_scale, Optional<TensorView> gemm2_bias,
    Optional<TensorView> output1_scales_scalar, Optional<TensorView> output1_scales_gate_scalar,
    Optional<TensorView> output2_scales_scalar, int64_t num_experts, int64_t top_k,
    Optional<int64_t> n_group, Optional<int64_t> topk_group, int64_t intermediate_size,
    int64_t local_expert_offset, int64_t local_num_experts, Optional<double> routed_scaling_factor,
    int64_t tile_tokens_dim, int64_t routing_method_type, bool do_finalize, bool enable_pdl,
    int64_t gated_act_type, TensorView output, int64_t config_index) {
  using RunnerType = tensorrt_llm::kernels::trtllmgen_moe::MoE::Runner;

  int const num_tokens = hidden_states.size(0);
  int hidden_size = hidden_states.size(1);
  if (hidden_states.dtype() == dl_uint8) hidden_size *= 2;
  int hidden_states_scale_vec_size = -1;
  if (hidden_states_scale.has_value()) {
    hidden_states_scale_vec_size = (num_tokens * hidden_size) / hidden_states_scale.value().numel();
  }
  int weight_scale_vec_size =
      (local_num_experts * intermediate_size * 2 * hidden_size) / gemm1_weights_scale.numel();
  TVM_FFI_ICHECK(weight_scale_vec_size == 16 || weight_scale_vec_size == 32)
      << "unsupported weight_scale_vec_size.";
  auto mDtypeWeights = weight_scale_vec_size == 16 ? btg::Dtype::E2m1 : btg::Dtype::MxE2m1;

  TVM_FFI_ICHECK(gemm1_weights.dtype() == dl_uint8 && gemm2_weights.dtype() == dl_uint8)
      << "weights must be fp4 packed in uint8.";
  TVM_FFI_ICHECK(hidden_states.dtype() == dl_uint8 || hidden_states.dtype() == dl_bfloat16 ||
                 hidden_states.dtype() == dl_float8_e4m3fn)
      << "hidden_states must be bf16, fp8 or uint8 (packed fp4).";
  auto mDtypeAct = btg::Dtype::Bfloat16;
  if (hidden_states.dtype() == dl_uint8) {
    TVM_FFI_ICHECK(hidden_states_scale.has_value() &&
                   hidden_states_scale.value().dtype() == dl_float8_e4m3fn)
        << "hidden_states_scale must be provided for fp4 activation.";
    if (hidden_states_scale_vec_size == 16) {
      mDtypeAct = btg::Dtype::E2m1;
    } else if (hidden_states_scale_vec_size == 32) {
      mDtypeAct = btg::Dtype::MxE2m1;
    } else {
      TVM_FFI_LOG_AND_THROW(NotImplementedError) << "Unsupported hidden state scale shape.";
    }
  } else if (hidden_states.dtype() == dl_float8_e4m3fn) {
    if (hidden_states_scale.has_value()) {
      if (hidden_states_scale_vec_size == 32) {
        mDtypeAct = btg::Dtype::MxE4m3;
      } else {
        TVM_FFI_LOG_AND_THROW(NotImplementedError) << "Unsupported hidden state scale shape.";
      }
    } else {
      mDtypeAct = btg::Dtype::E4m3;
    }
  }
  bool mUseDeepSeekFp8{false};  // FP4 doesn't use DeepSeek FP8

  // Properly initialize the runner using make_unique like in the original code
  auto mRunner = std::make_unique<RunnerType>(
      mDtypeAct, mDtypeWeights, mUseDeepSeekFp8, (int32_t)tile_tokens_dim,
      static_cast<GatedActType>(gated_act_type), /*useShuffledMatrixA*/ true);

  if (config_index == -1) {
    config_index = mRunner->getDefaultValidConfigIndex(top_k, hidden_size, intermediate_size,
                                                       local_num_experts, num_tokens);
  }

  return trtllm_fp4_block_scale_moe_launcher(
      routing_logits, topk_ids, expert_weights, routing_bias, hidden_states, hidden_states_scale,
      gemm1_weights, gemm1_weights_scale, gemm1_bias, gemm1_alpha, gemm1_beta, gemm1_clamp_limit,
      gemm2_weights, gemm2_weights_scale, gemm2_bias, output1_scales_scalar,
      output1_scales_gate_scalar, output2_scales_scalar, num_experts, top_k, n_group, topk_group,
      intermediate_size, local_expert_offset, local_num_experts, routed_scaling_factor,
      tile_tokens_dim, routing_method_type, do_finalize, *mRunner, mDtypeAct, mDtypeWeights,
      config_index, enable_pdl, output);
}

int64_t trtllm_get_default_moe_configs(int64_t const tile_tokens_dim, int64_t const dtype_act_,
                                       int64_t const dtype_weights_, bool const useDeepSeekFp8,
                                       int64_t const top_k, int64_t const hidden_size,
                                       int64_t const intermediate_size,
                                       int64_t const num_local_experts,
                                       int64_t const gated_act_type, int64_t const num_tokens) {
  auto dtype_act = static_cast<btg::Dtype>(dtype_act_);
  auto dtype_weights = static_cast<btg::Dtype>(dtype_weights_);
  tensorrt_llm::kernels::trtllmgen_moe::MoE::Runner moe_runner(
      dtype_act, dtype_weights, useDeepSeekFp8, (int32_t)tile_tokens_dim,
      static_cast<GatedActType>(gated_act_type), /*useShuffledMatrixA*/ true);
  return moe_runner.getDefaultValidConfigIndex(top_k, hidden_size, intermediate_size,
                                               num_local_experts, num_tokens);
}

Array<int64_t> trtllm_get_valid_moe_configs(int64_t const tile_tokens_dim, int64_t const dtype_act_,
                                            int64_t const dtype_weights_, bool const useDeepSeekFp8,
                                            int64_t const top_k, int64_t const hidden_size,
                                            int64_t const intermediate_size,
                                            int64_t const num_local_experts,
                                            int64_t const gated_act_type,
                                            int64_t const num_tokens) {
  auto dtype_act = static_cast<btg::Dtype>(dtype_act_);
  auto dtype_weights = static_cast<btg::Dtype>(dtype_weights_);
  tensorrt_llm::kernels::trtllmgen_moe::MoE::Runner moe_runner(
      dtype_act, dtype_weights, useDeepSeekFp8, (int32_t)tile_tokens_dim,
      static_cast<GatedActType>(gated_act_type), /*useShuffledMatrixA*/ true);
  return moe_runner.getValidConfigIndices(top_k, hidden_size, intermediate_size, num_local_experts,
                                          num_tokens);
}

namespace trtllm_cubin_loader {
#include <flashinfer/cubin_loader.h>
}

TVM_FFI_DLL_EXPORT_TYPED_FUNC(trtllm_fp8_per_tensor_scale_moe, trtllm_fp8_per_tensor_scale_moe);
TVM_FFI_DLL_EXPORT_TYPED_FUNC(trtllm_fp8_block_scale_moe, trtllm_fp8_block_scale_moe);
TVM_FFI_DLL_EXPORT_TYPED_FUNC(trtllm_fp4_block_scale_moe, trtllm_fp4_block_scale_moe);
TVM_FFI_DLL_EXPORT_TYPED_FUNC(trtllm_get_default_moe_configs, trtllm_get_default_moe_configs);
TVM_FFI_DLL_EXPORT_TYPED_FUNC(trtllm_get_valid_moe_configs, trtllm_get_valid_moe_configs);

}  // namespace flashinfer<|MERGE_RESOLUTION|>--- conflicted
+++ resolved
@@ -68,18 +68,11 @@
   TVM_FFI_ICHECK_EQ(routing_logits.ndim(), 2) << "routing_logits must be 2D.";
   TVM_FFI_ICHECK_EQ(routing_logits.size(1), num_experts) << "routing_logits has incorrect shape.";
   if (routing_bias.has_value()) {
-<<<<<<< HEAD
-    TVM_FFI_ICHECK_EQ(routing_bias.value().dtype(), dl_bfloat16)
-        << "routing_bias must be bfloat16.";
-    TVM_FFI_ICHECK_EQ(routing_bias.value().ndim(), 1) << "routing_bias must be 1D.";
-    TVM_FFI_ICHECK_EQ(routing_bias.value().size(0), num_experts)
-=======
     TVM_FFI_ICHECK(routing_bias.value()->dtype == dl_bfloat16 ||
                    routing_bias.value()->dtype == dl_float32)
         << "routing_bias must be bfloat16 or float.";
     TVM_FFI_ICHECK_EQ(routing_bias.value()->ndim, 1) << "routing_bias must be 1D.";
     TVM_FFI_ICHECK_EQ(routing_bias.value()->shape[0], num_experts)
->>>>>>> c3f2596c
         << "routing_bias has incorrect shape.";
   }
 
@@ -118,17 +111,6 @@
 
   args.routing_logits = routing_logits.data_ptr();
   auto const routing_bias_dtype =
-<<<<<<< HEAD
-      routing_bias.has_value() ? routing_bias.value().dtype() : dl_bfloat16;
-  args.routing_bias = routing_bias.has_value() ? routing_bias.value().data_ptr() : nullptr;
-  args.hidden_states = hidden_states.data_ptr();
-  args.gemm1_weights = gemm1_weights.data_ptr();
-  args.output1_scales_scalar = static_cast<float*>(output1_scales_scalar.data_ptr());
-  args.output1_scales_gate_scalar = static_cast<float*>(output1_scales_gate_scalar.data_ptr());
-  args.gemm2_weights = gemm2_weights.data_ptr();
-  args.output2_scales_scalar = static_cast<float*>(output2_scales_scalar.data_ptr());
-  args.num_tokens = hidden_states.size(0);
-=======
       routing_bias.has_value() ? routing_bias.value()->dtype : dl_bfloat16;
   auto btg_routing_bias_dtype = btg::Dtype::Fp32;
   if (routing_bias_dtype == dl_bfloat16) {
@@ -142,7 +124,6 @@
   args.gemm2_weights = gemm2_weights->data;
   args.output2_scales_scalar = static_cast<float*>(output2_scales_scalar->data);
   args.num_tokens = hidden_states->shape[0];
->>>>>>> c3f2596c
   args.num_experts = num_experts;
   args.hidden_size = hidden_states.size(1);
   args.hidden_size_output = args.hidden_size;
@@ -166,11 +147,7 @@
   Tensor permuted_idx_to_token_idx =
       alloc_tensor({max_num_padded_tokens}, dl_int32, routing_logits.device());
   Tensor expert_weights =
-<<<<<<< HEAD
-      alloc_tensor({args.num_tokens, args.top_k}, routing_bias_dtype, routing_logits.device());
-=======
       alloc_tensor({args.num_tokens, args.top_k}, dl_bfloat16, routing_logits->device);
->>>>>>> c3f2596c
   Tensor expert_indexes =
       alloc_tensor({args.num_tokens, args.top_k}, dl_int32, routing_logits.device());
   Tensor expert_count_histogram = alloc_tensor(
@@ -201,24 +178,6 @@
   Tensor num_non_exiting_ctas = alloc_tensor({1}, dl_int32, routing_logits.device());
 
   tensorrt_llm::kernels::trtllmgen_moe::Routing::Runner routing_runner(tile_tokens_dim);
-<<<<<<< HEAD
-  cudaStream_t stream = get_stream(routing_logits.device());
-  routing_runner.run(routing_logits.data_ptr(), args.routing_bias, args.num_tokens,
-                     args.num_experts, args.top_k, args.n_group, args.topk_group,
-                     args.local_expert_offset, args.local_num_experts, args.routed_scaling_factor,
-                     static_cast<int*>(expert_indexes.data_ptr()),
-                     static_cast<int*>(expert_count_histogram.data_ptr()),
-                     static_cast<int*>(total_num_padded_tokens.data_ptr()),
-                     static_cast<int*>(expanded_idx_to_permuted_idx.data_ptr()),
-                     nullptr /*static_cast<int*>(permuted_idx_to_expanded_idx.data_ptr())*/,
-                     static_cast<int*>(permuted_idx_to_token_idx.data_ptr()),
-                     expert_weights.data_ptr(), static_cast<int*>(num_tokens_per_expert.data_ptr()),
-                     static_cast<int*>(cta_idx_xy_to_batch_idx.data_ptr()),
-                     static_cast<int*>(cta_idx_xy_to_mn_limit.data_ptr()),
-                     static_cast<int*>(num_non_exiting_ctas.data_ptr()), args.mDtypeElt,
-                     use_routing_scales_on_input, false /* use_deep_seek_fp8 */,
-                     static_cast<RoutingMethodType>(routing_method_type), stream);
-=======
   cudaStream_t stream = get_stream(routing_logits->device);
   routing_runner.run(
       routing_logits->data, args.routing_bias, args.num_tokens, args.num_experts, args.top_k,
@@ -235,7 +194,6 @@
       static_cast<int*>(num_non_exiting_ctas->data), args.mDtypeElt, btg_routing_bias_dtype,
       use_routing_scales_on_input, false /* use_deep_seek_fp8 */,
       static_cast<RoutingMethodType>(routing_method_type), stream);
->>>>>>> c3f2596c
 
   // MoE kernel except routing
   TVM_FFI_ICHECK_EQ(hidden_states.dtype(), dl_float8_e4m3fn) << "hidden_states must be fp8.";
@@ -417,19 +375,6 @@
   }
 
   auto const routing_bias_dtype =
-<<<<<<< HEAD
-      routing_bias.has_value() ? routing_bias.value().dtype() : dl_bfloat16;
-  args.mDtypeExpW = routing_bias_dtype == dl_bfloat16 ? btg::Dtype::Bfloat16 : btg::Dtype::Fp32;
-  args.routing_logits = static_cast<float*>(routing_logits.data_ptr());
-  args.routing_bias = routing_bias.has_value() ? routing_bias.value().data_ptr() : nullptr;
-  args.hidden_states = hidden_states.data_ptr();
-  args.hidden_states_scale = static_cast<float*>(hidden_states_scale.data_ptr());
-  args.gemm1_weights = gemm1_weights.data_ptr();
-  args.gemm1_weights_scale = static_cast<float*>(gemm1_weights_scale.data_ptr());
-  args.gemm2_weights = gemm2_weights.data_ptr();
-  args.gemm2_weights_scale = static_cast<float*>(gemm2_weights_scale.data_ptr());
-  args.num_tokens = hidden_states.size(0);
-=======
       routing_bias.has_value() ? routing_bias.value()->dtype : dl_bfloat16;
   auto btg_routing_bias_dtype =
       routing_bias_dtype == dl_bfloat16 ? btg::Dtype::Bfloat16 : btg::Dtype::Fp32;
@@ -443,7 +388,6 @@
   args.gemm2_weights = gemm2_weights->data;
   args.gemm2_weights_scale = static_cast<float*>(gemm2_weights_scale->data);
   args.num_tokens = hidden_states->shape[0];
->>>>>>> c3f2596c
   args.num_experts = num_experts;
   args.hidden_size = hidden_states.size(1);
   args.hidden_size_output = args.hidden_size;
@@ -471,17 +415,11 @@
   Tensor expanded_idx_to_permuted_idx =
       alloc_tensor({args.num_tokens * args.top_k}, dl_int32, routing_logits.device());
   Tensor permuted_idx_to_token_idx =
-<<<<<<< HEAD
-      alloc_tensor({max_num_padded_tokens}, dl_int32, routing_logits.device());
-  Tensor expert_weights =
-      alloc_tensor({args.num_tokens, args.top_k}, routing_bias_dtype, routing_logits.device());
-=======
       alloc_tensor({max_num_padded_tokens}, dl_int32, routing_logits->device);
 
   Tensor expert_weights =
       alloc_tensor({args.num_tokens, args.top_k}, dl_bfloat16, routing_logits->device);
   // NOTE: the output type of routing kernel is currently always bfloat16
->>>>>>> c3f2596c
   Tensor expert_indexes =
       alloc_tensor({args.num_tokens, args.top_k}, dl_int32, routing_logits.device());
   int64_t const size_of_expert_count_histogram = std::max(num_experts * 2, int64_t(256 * 2));
@@ -513,23 +451,6 @@
   Tensor num_non_exiting_ctas = alloc_tensor({1}, dl_int32, routing_logits.device());
 
   tensorrt_llm::kernels::trtllmgen_moe::Routing::Runner routing_runner(tile_tokens_dim);
-<<<<<<< HEAD
-  cudaStream_t stream = get_stream(routing_logits.device());
-  routing_runner.run(static_cast<float*>(routing_logits.data_ptr()), args.routing_bias,
-                     args.num_tokens, args.num_experts, args.top_k, args.n_group, args.topk_group,
-                     args.local_expert_offset, args.local_num_experts, args.routed_scaling_factor,
-                     static_cast<int*>(expert_indexes.data_ptr()),
-                     static_cast<int*>(expert_count_histogram.data_ptr()),
-                     static_cast<int*>(total_num_padded_tokens.data_ptr()),
-                     static_cast<int*>(expanded_idx_to_permuted_idx.data_ptr()),
-                     nullptr /*static_cast<int*>(permuted_idx_to_expanded_idx.data_ptr())*/,
-                     static_cast<int*>(permuted_idx_to_token_idx.data_ptr()),
-                     expert_weights.data_ptr(), static_cast<int*>(num_tokens_per_expert.data_ptr()),
-                     static_cast<int*>(cta_idx_xy_to_batch_idx.data_ptr()),
-                     static_cast<int*>(cta_idx_xy_to_mn_limit.data_ptr()),
-                     static_cast<int*>(num_non_exiting_ctas.data_ptr()), args.mDtypeElt, false,
-                     true, static_cast<RoutingMethodType>(routing_method_type), stream);
-=======
   cudaStream_t stream = get_stream(routing_logits->device);
   routing_runner.run(
       static_cast<float*>(routing_logits->data), args.routing_bias, args.num_tokens,
@@ -546,7 +467,6 @@
       static_cast<int*>(num_non_exiting_ctas->data), args.mDtypeElt, btg_routing_bias_dtype,
       false /* use_routing_scales_on_input */, true /* use_deep_seek_fp8 */,
       static_cast<RoutingMethodType>(routing_method_type), stream);
->>>>>>> c3f2596c
 
   // MoE kernel except routing
   TVM_FFI_ICHECK_EQ(hidden_states.dtype(), dl_float8_e4m3fn) << "hidden_states must be fp8.";
@@ -778,19 +698,12 @@
         << "routing_logits has incorrect shape.";
   }
   if (routing_bias.has_value()) {
-<<<<<<< HEAD
-    TVM_FFI_ICHECK_EQ(routing_bias.value().dtype(), dl_bfloat16)
-        << "routing_bias must be bfloat16.";
-    TVM_FFI_ICHECK_EQ(routing_bias.value().ndim(), 1) << "routing_bias must be 1D.";
-    TVM_FFI_ICHECK_EQ(routing_bias.value().size(0), num_experts)
-=======
     TVM_FFI_ICHECK(routing_bias.value()->dtype == dl_bfloat16 ||
                    routing_bias.value()->dtype == dl_float32)
         << "routing_bias must be bfloat16 or float.";
 
     TVM_FFI_ICHECK_EQ(routing_bias.value()->ndim, 1) << "routing_bias must be 1D.";
     TVM_FFI_ICHECK_EQ(routing_bias.value()->shape[0], num_experts)
->>>>>>> c3f2596c
         << "routing_bias has incorrect shape.";
   }
 
@@ -831,20 +744,6 @@
   tensorrt_llm::kernels::trtllmgen_moe::MoE::MoEWorkspace workspace;
 
   // setup args
-<<<<<<< HEAD
-  // note: the assumption is that output data type is always Bfloat16 (the default)
-  auto routing_bias_dtype = dl_bfloat16;
-  if (routing_bias.has_value()) {
-    routing_bias_dtype = routing_bias.value().dtype();
-  } else if (routing_logits.has_value()) {
-    routing_bias_dtype = routing_logits.value().dtype();
-  }
-  args.mDtypeElt = dtype_act;
-  args.mDtypeExpW = routing_bias_dtype == dl_float32 ? btg::Dtype::Fp32 : btg::Dtype::Bfloat16;
-  args.routing_logits = routing_logits.has_value() ? routing_logits.value().data_ptr() : nullptr;
-  args.routing_bias = routing_bias.has_value() ? routing_bias.value().data_ptr() : nullptr;
-  args.hidden_states = hidden_states.data_ptr();
-=======
   args.mDtypeElt = dtype_act;
   // note: the assumption is that output data type is always Bfloat16 (the default)
   auto routing_bias_dtype = routing_bias.has_value() ? routing_bias.value()->dtype : dl_bfloat16;
@@ -856,7 +755,6 @@
   args.routing_logits = routing_logits.has_value() ? routing_logits.value()->data : nullptr;
   args.routing_bias = routing_bias.has_value() ? routing_bias.value()->data : nullptr;
   args.hidden_states = hidden_states->data;
->>>>>>> c3f2596c
   args.hidden_states_scale =
       hidden_states_scale.has_value() ? hidden_states_scale.value().data_ptr() : nullptr;
   args.gemm1_weights = gemm1_weights.data_ptr();
@@ -908,11 +806,7 @@
   Tensor permuted_idx_to_token_idx =
       alloc_tensor({max_num_padded_tokens}, dl_int32, hidden_states.device());
   // Tensor expert_weights = alloc_tensor(
-<<<<<<< HEAD
-  //     {args.num_tokens, args.top_k}, routing_bias_dtype, hidden_states.device());
-=======
   //     {args.num_tokens, args.top_k}, dl_bfloat16, hidden_states->device);
->>>>>>> c3f2596c
   // Tensor expert_indexes = alloc_tensor(
   //     {args.num_tokens, args.top_k}, dl_int32, hidden_states.device());
   int constexpr MAX_NUM_EXPERTS = 384;
@@ -956,24 +850,6 @@
   //
 
   tensorrt_llm::kernels::trtllmgen_moe::Routing::Runner routing_runner(tile_tokens_dim);
-<<<<<<< HEAD
-  cudaStream_t stream = get_stream(hidden_states.device());
-  routing_runner.run(args.routing_logits, args.routing_bias, args.num_tokens, args.num_experts,
-                     args.top_k, args.n_group, args.topk_group, args.local_expert_offset,
-                     args.local_num_experts, args.routed_scaling_factor,
-                     static_cast<int*>(expert_indices.data_ptr()),
-                     static_cast<int*>(expert_count_histogram.data_ptr()),
-                     static_cast<int*>(total_num_padded_tokens.data_ptr()),
-                     static_cast<int*>(expanded_idx_to_permuted_idx.data_ptr()),
-                     nullptr, /*static_cast<int*>(permuted_idx_to_expanded_idx.data_ptr()),*/
-                     static_cast<int*>(permuted_idx_to_token_idx.data_ptr()),
-                     expert_weights.data_ptr(), static_cast<int*>(num_tokens_per_expert.data_ptr()),
-                     static_cast<int*>(cta_idx_xy_to_batch_idx.data_ptr()),
-                     static_cast<int*>(cta_idx_xy_to_mn_limit.data_ptr()),
-                     static_cast<int*>(num_non_exiting_ctas.data_ptr()), args.mDtypeElt,
-                     false /* use_routing_scales_on_input */, false /* use_deep_seek_fp8 */,
-                     static_cast<RoutingMethodType>(routing_method_type), stream);
-=======
   cudaStream_t stream = get_stream(hidden_states->device);
   routing_runner.run(
       args.routing_logits, args.routing_bias, args.num_tokens, args.num_experts, args.top_k,
@@ -990,7 +866,6 @@
       static_cast<int*>(num_non_exiting_ctas->data), args.mDtypeElt, btg_routing_bias_dtype,
       false /* use_routing_scales_on_input */, false /* use_deep_seek_fp8 */,
       static_cast<RoutingMethodType>(routing_method_type), stream);
->>>>>>> c3f2596c
 
   //
   // FC13 (gemm1) + FC2 (gemm2)
